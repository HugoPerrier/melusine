--- conflicted
+++ resolved
@@ -1,4 +1,3 @@
-<<<<<<< HEAD
 {
     "words_list": {
       "keywords": ["keyword"],
@@ -179,187 +178,4 @@
 
     }
 
-}
-=======
-{
-    "words_list": {
-      "keywords": ["keyword"],
-      "stopwords": ["au", "aux", "avec", "ce", "ces", "dans", "de", "des", "du",
-        "elle", "en", "et", "eux", "il", "je", "la", "le", "leur", "lui", "ma",
-        "mais", "me", "même", "mes", "moi", "mon", "ne", "nos", "notre", "nous",
-        "on", "ou","par", "pas", "pour", "qu", "que", "qui", "sa", "se", "ses",
-        "son", "sur","ta", "te", "tes", "toi", "ton", "tu", "un", "une", "vos",
-        "votre", "vous", "c", "d", "j", "l", "à", "m", "n", "s", "t", "y", "été",
-        "étée", "étées", "étés", "étant", "étante", "étants", "étantes", "suis",
-        "es", "est", "sommes", "êtes", "sont", "serai", "seras", "sera", "serons",
-        "serez", "seront", "serais", "serait", "serions", "seriez", "seraient",
-        "étais", "était", "étions", "étiez", "étaient", "fus", "fut", "fûmes",
-        "fûtes", "furent", "sois", "soit", "soyons", "soyez", "soient", "fusse",
-        "fusses", "fût", "fussions", "fussiez", "fussent", "ayant", "ayante",
-        "ayantes", "ayants", "eu", "eue", "eues", "eus", "ai", "as", "avons",
-        "avez", "ont", "aurai", "auras", "aura", "aurons", "aurez", "auront",
-        "aurais", "aurait", "aurions", "auriez", "auraient", "avais", "avait",
-        "avions", "aviez", "avaient", "eut", "eûmes", "eûtes", "eurent", "aie",
-        "aies", "ait", "ayons", "ayez", "aient", "eusse", "eusses", "eût",
-        "eussions", "eussiez", "eussent", "nan"],
-      "names": []
-    },
-
-
-    "regex": {
-
-        "tokenizer" : "\\w+(?:[\\?\\-\"_]\\w+)*",
-
-        "manage_transfer_reply" : {
-
-            "begin_transfer" : "^[;\\s]*[-\\s]*Transf[ée]r[ée] par",
-            "begin_transfer_cons" : "^[;\\s]*[-\\s]*De\\s*:\\s*[^<]*?<?[a-zA-Z0-9._%+-\/=]+\\@[a-zA-Z0-9.-]+\\.[a-zA-Z]{2,}>?\\s(?:[;AÀ:]|(?:Envoy[ée]))",
-            "transfer_other" : "^Le.*,.*a ecrit(?:\\xa0|\\s|\\t):",
-            "extract_from" : "(?:Message de\\b|\\bDe\\b||Exp[ée]diteur|\\bFrom\\b)\\s*:\\s*(.{,120}?)\\s*(?:\n|A|À|:|Envoy[ée])",
-            "extract_to" : "(?:Destinataire|\\b[ÀA]\\b|\\bTo\\b)\\s*:\\s*(.{,120}?)\\s(?:\n|Date|Objet)",
-            "extract_date" : "(?:Envoy[ée]|\\bDate\\b|\\bSent\\b)\\s*:\\s*(.{,120}?)\\s(?:\n|Objet|A|À)",
-            "extract_header" : "(?:Subject|\\bObjet\\b)\\s*:\\s*(.{,120}?)\\s[;|\n]",
-            "answer_header": "\\bRE\\s*:|\\bre\\s*:|\\bRe\\s*:",
-            "transfer_header": "\\bTr\\s*:|\\bTR\\s*:|\\bFwd\\s*:|\\bFW\\s*:|\\bFWD\\s*:|\\bFw\\s*:"
-
-        },
-
-        "build_historic" : {
-
-            "transition_list" : [
-              "De\\s*:\\s*[^<]*?<?[a-zA-Z0-9._%+-\/=]+\\@[a-zA-Z0-9.-]+\\.[a-zA-Z]{2,}>?\\s[;\nAÀ:](?:.{,80}\n){,3}Objet.+$",
-              "[- ]*?Mail transf[ée]r[ée].*?[;|\n]",
-              "[- ]*?gestionsocietaire@maif.fr a [ée]crit.*?[;|\n]",
-              "Courriel original.+?Objet\\s*:.+?[;|\n]",
-              "Transf[ée]r[ée] par.+?Objet\\s*:.+?[;|\n]",
-              "Message transmis.+?Objet\\s*:.+?[;|\n]",
-              "Message transf[ée]r[ée].+?Objet\\s*:.+?[;|\n]",
-              "Message transf[ée]r[ée].+?Pour\\s*:.+?[;|\n]",
-              "D[ée]but du message transf[ée]r[ée].+?Objet\\s*:.+?[;|\n]",
-              "D[ée]but du message r[ée]exp[ée]di[ée].+?Objet\\s*:.+?[;|\n]",
-              "D[ée]but du message transf[ée]r[ée].+?Destinataire\\s*:.+?[;|\n]",
-              "mail transf[ée]r[ée].+?Objet\\s*:.+?[;|\n]",
-              "Forwarded message.+?To\\s*:.+?[;|\n]",
-              "Message d'origine.+?Objet\\s*:.+?[;|\n]",
-              "Mail original.+?Objet\\s*:.+?[;|\n]",
-              "Original Message.+?Subject\\s*:.+?[;|\n]",
-              "Message original.+?Objet\\s*:.+?[;|\n]",
-              "Exp[ée]diteur.+?Objet\\s*:.+?[;|\n]",
-              "(?:>?[;|\n]?\\s*(?:Envoy[ée]|De|Objet|Cc|Envoy[ée] par|Date|A|À|Destinataire|Sent|To|Subject|From|Copie [àa])+?\\s*:\\s*(?:.*?)\\s*[;|\n]\\s*)+",
-              "En date de.+?[ée]crit",
-              ">?\\s*\\bLe[^;\n]{0,30}[;|\n]{0,1}[^;\n]{0,30}a[^;\n]{0,30};{0,1}[^;\n]{0,30}[ée]crit\\s*:?",
-              ">?\\s*Message d[eu].+?Objet\\s*:.+?[;|\n]",
-              "En date de.+?[ée]crit"
-            ]
-        },
-
-        "cleaning" : {
-
-            "flags_dict": {
-
-                "\\w+ \\w+\/\\w+\/maif" : " flag_cons_ ",
-                "<?[a-zA-Z0-9._%+-\/=]+@[a-zA-Z0-9.-]+\\.[a-zA-Z]{2,}>?" : " flag_mail_ ",
-                "(?:^| )(?:https?:\/\/)?(?:www\\.)?[-a-zA-Z0-9:%._\\+~#=]{2,256}\\.[a-zA-Z]{2,4}(?:[-a-zA-Z0-9:%_\\+.~#?&\/=]*) " : " flag_url_ ",
-                "(?:0|0033|\\+33 ?|.?33 ?|\\(0\\))+[1-9].??(?:\\d{2}[ |\\.|-]??){4}" : " flag_phone_ ",
-                " [A-Z]{2}[- ]?\\d{3}[- ]?[A-Z]{2}|\\d{3,4}[- ]?[A-Z]{2,3}[- ]?\\d{2,3} " : " flag_immat_ ",
-                "[\\d \\.\\,]+ ?(?:€|EUR|eur|dollar|dollars|\\$)(?:os)?" : " flag_amount_ ",
-                "(?:^| )\\d{5}(?! flag_amount_|\\d)" : " flag_cp_ ",
-                "\\d{2}[:|H|h]\\d{2}(?::\\d{2})?" : " flag_time_ ",
-                "(?:\\d{1,4}[\/\\-\\.]){1,2}(?:\\d{2,4})" : " flag_date_ ",
-                "\\d{1,2} (?:janvier|fevrier|f[ée]vrier|mars|avril|mai|juin|juillet|ao[ûu]t?|septembre|octobre|novembre|d[ée]cembre|janv?\\.?|f[ée]vr?\\.?|avr\\.?|juil\\.?|sept?\\.?|oct\\.?|nov\\.?|d[ée]c\\.?) ?(?:\\d{2,4})?" : " flag_date_ "
-
-            },
-
-            "clean_header_dict" : {
-
-                "^re\\s*:" : "",
-                "^fw\\s*:" : "",
-                "^tr\\s*:" : "",
-                "^fwd\\s*:" : ""
-
-            },
-
-            "remove_multiple_spaces_list" : ["\\t", "[\\s\\-\\*]{2,}"],
-
-            "newline_character" : "\n"
-        },
-
-        "mail_segmenting" : {
-
-            "segmenting_dict" : {
-
-                "RE/TR" : [],
-
-                "DISCLAIMER" : ["^.{0,10}Ce message et toutes les pi[èe]ces jointes sont confidentiels et [ée]tablis [àa] l'intention exclusive de son ou ses destinataires.*",
-                  "^.{0,10}Si vous avez reçu ce message par erreur, merci d'en avertir imm[ée]diatement l'[ée]metteur et de d[ée]truire le message.*",
-                  "^.{0,10}Toute modification, [ée]dition, utilisation ou diffusion non autoris[ée]e est interdite.*",
-                  "^.{0,10}L'[ée]metteur d[ée]cline toute responsabilit[ée] au titre de ce message s'il a [ée]t[ée] modifi[ée], d[ée]form[ée], falsifi[ée], infect[ée] par un virus ou encore [ée]dit[ée] ou diffus[ée] sans autorisation.",
-                  "^.{0,10}This message and any attachments are confidential and intended for the named addressee.* only.*",
-                  "^.{0,10}If you have received this message in error, please notify immediately the sender, then delete the message.*",
-                  "^.{0,10}Any unauthorized modification, edition, use or dissemination is prohibited.*",
-                  "^.{0,10}The sender shall not be liable for this message if it has been modified, altered, falsified, infected by a virus or even edited or disseminated without authorization.*"
-                ],
-
-                "GREETINGS" : ["^.{0,30}cordialement.{0,30}$",
-                  "^.{0,10}cdl?t.{0,16}$",
-                  "^.{0,10}bien [àa] vous.{0,16}$",
-                  "^.{0,30}sentiments mutualistes.{0,16}$",
-                  "^.{0,60}salutations.{0,16}$",
-                  "^.{0,40}expression de (?:nos|mes) sentiments.{0,16}$",
-                  "^.{0,35}bon(?:ne)? (?:soir[ée]e|journ[ée]e|apr[èe]s-midi|courage).{0,16}(?!.)",
-                  "^.{0,10}bonne r[ée]ception.{0,16}$",
-                  "^.{0,30}[aà] votre disposition.{0,45}$",
-                  "^.{0,30}dans l'attente .{0,30}$"
-                ],
-
-                "PJ" : ["\\(See attached file:.*?\\)",
-                  "\\(Embedded image.*?\\)"
-                ],
-
-                "FOOTER" : ["(?:.{0,10}courrier [ée]lectronique|.{0,30}virus|.{0,130}antivirus){2,}",
-                  "Provenance : Courrier pour Windows",
-                  "garanti sans virus.{0,30}",
-                  ".{0,10}www.avg.com",
-                  ".{0,10}www.avast.com",
-                  "(?:Obtenez|T[ée]l[ée]charge[zr]) Outlook pour .",
-                  "^.{0,10}La visualisation des fichiers PDF n[ée]cessite Adobe Reader.*",
-                  "^.{0,10}Si vous recevez ce message par erreur",
-                  "^.{0,10}Retrouvez-nous sur www\\.maif-\\w+\\.fr",
-                  "afin de contribuer au respect de l'environnement, merci de n'imprimer ce courriel qu'en cas de n[ée]cessit[ée]",
-                  "^.{0,10}(?:Envoy[ée]|Num[ée]ris[ée]|Partag[ée]) de(?:puis)?\\s*(?:mon)?\\s*(?:mobile|smartphone|appareil|iP.|Galaxy|Yahoo|(?:l\\'application))"
-                ],
-
-                "HELLO" : ["^.{0,16}(?:(?:bonjour)|(?:bonsoir)|(?:madame)|(?:monsieur)|(?:mesdames)|(?:messieurs)).{0,20}(?!.)",
-                  "^\\s*cher[()es]{0,6}\\s*(?:\b\\w+\b.{0,4}){1,3}$"
-                ],
-
-                "THANKS" : ["^.{0,20}\\b(?:re)?(?:merci(?: d'avance)?)(?!.{0,5}(?:\\s*de\\s*|d'|mais|cependant|par contre|toutefois|pourtant)).{0,35}(?!.)"]
-            },
-
-            "meta_from1" : "De\\s*:\\s*(.*?)\\s\n",
-            "meta_from2" : "^>?\\s*Le.*,(.*)a [ée]crit",
-            "meta_to" : "A\\s*:\\s*(.*?)\\s\n",
-            "meta_date1" : "Date\\s*:\\s*(.*?)\\s\n",
-            "meta_date2" : "^>?\\s*Le(.*),.*a [ée]crit",
-            "meta_header" : "Objet\\s*:\\s*(.*?)\\s\n",
-            "pattern_pj" : "(\\(See attached file:.*?\\)|\\(Embedded image.*?\\))",
-            "pattern_separteurs_evidents" : "[?!]|\\.{3}|$|",
-            "pattern_sep_doubles_points_virgules_espace" : "(?:\\;\\s*){2,}|",
-            "pattern_exception_une_lettre_maj" : "(?<!\\b[A-Z])",
-            "pattern_exception_Mr" : "(?<!\\bMr)",
-            "pattern_exception_Dr" : "(?<!\\bDr)",
-            "pattern_exception_Mme" : "(?<!\\bMme)",
-            "pattern_exception" : "[.?!]\\s+",
-            "pattern_beginning" : "((?:.*?)(?:\\,\\s*\\;\\s*",
-            "pattern_end" : "))",
-            "tag_typo" : "^(?:[\\s;.,*|-])*$",
-            "tag" : "\\s*",
-            "tag_subsentence" : "(.*?;|.*?$)",
-            "split_message_to_sentences_list" : ["; ", " ;", "([\\?\\!\\.])\\.", "\\1", "\n"],
-            "signature_token_threshold" : 5
-        }
-
-    }
-
-}
->>>>>>> 149f5e9d
+}