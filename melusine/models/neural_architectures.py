from tensorflow import keras
from tensorflow.keras.layers import BatchNormalization
from tensorflow.keras.layers import LeakyReLU
from tensorflow.keras.layers import Input
from tensorflow.keras.layers import Embedding
from tensorflow.keras.layers import Concatenate
from tensorflow.keras.optimizers import Adam
from tensorflow.keras.models import Model
from tensorflow.keras.layers import Dense
from tensorflow.keras.layers import Conv1D
from tensorflow.keras.layers import Dropout
from tensorflow.keras.layers import SpatialDropout1D
from tensorflow.keras.layers import GlobalMaxPooling1D
from tensorflow.keras.layers import GRU
from tensorflow.keras.layers import Bidirectional
from transformers import TFCamembertModel, TFFlaubertModel

from melusine.models.attention_model import (
    PositionalEncoding,
    TransformerEncoderLayer,
)


<<<<<<< HEAD
def cnn_model(embedding_matrix_init,
              ntargets,
              seq_max,
              nb_meta,
              loss="categorical_crossentropy",
              activation='softmax'):
=======
def cnn_model(embedding_matrix_init, ntargets, seq_max, nb_meta, loss):
>>>>>>> 9d391d6c
    """Pre-defined architecture of a CNN model.

    Parameters
    ----------
    embedding_matrix_init : np.array,
        Pretrained embedding matrix.

    ntargets : int, optional
        Dimension of model output.
        Default value, 18.

    seq_max : int, optional
        Maximum input length.
        Default value, 100.

    nb_meta : int, optional
        Dimension of meta data input.
        Default value, 252.

    loss : str, optional
        Loss function for training.
        Default value, 'categorical_crossentropy'.

    activation : str, optional
        Activation function.
        Default value, 'softmax'.

    Returns
    -------
    Model instance
    """

    text_input = Input(shape=(seq_max,), dtype="int32")

    x = keras.layers.Embedding(
        input_dim=embedding_matrix_init.shape[0],
        output_dim=embedding_matrix_init.shape[1],
        input_length=seq_max,
        weights=[embedding_matrix_init],
        trainable=True,
    )(text_input)
    x = Conv1D(200, 2, padding="same", activation="linear", strides=1)(x)
    x = SpatialDropout1D(0.15)(x)
    x = BatchNormalization()(x)
    x = LeakyReLU(alpha=0.05)(x)
    x = Conv1D(250, 2, padding="same", activation="linear", strides=1)(x)
    x = SpatialDropout1D(0.15)(x)
    x = LeakyReLU(alpha=0.05)(x)
    x = Dropout(0.15)(x)
    x = GlobalMaxPooling1D()(x)
    x = Dense(250, activation="linear")(x)
    x = LeakyReLU(alpha=0.05)(x)
    x = Dense(150, activation="linear")(x)
    x = Dropout(0.15)(x)
    x = LeakyReLU(alpha=0.05)(x)

    if nb_meta == 0:
        inputs = text_input
        concatenate_2 = x
    else:
        Meta_input = Input(shape=(nb_meta,), dtype="float32")
        inputs = [text_input, Meta_input]

        concatenate_1 = Meta_input
        y = Dense(150, activation="linear")(concatenate_1)
        y = Dropout(0.2)(y)
        y = LeakyReLU(alpha=0.05)(y)
        y = Dense(100, activation="linear")(y)
        y = Dropout(0.2)(y)
        y = LeakyReLU(alpha=0.05)(y)
        y = Dense(80, activation="linear")(y)
        y = Dropout(0.2)(y)
        y = LeakyReLU(alpha=0.05)(y)
        concatenate_2 = Concatenate(axis=1)([x, y])

    z = Dense(200, activation="linear")(concatenate_2)
    z = Dropout(0.2)(z)
    z = LeakyReLU(alpha=0.05)(z)
    z = Dense(100, activation="linear")(z)
    z = Dropout(0.2)(z)
    z = LeakyReLU(alpha=0.05)(z)
<<<<<<< HEAD
    outputs = Dense(ntargets, activation=activation)(z)
=======
    outputs = Dense(ntargets, activation="softmax")(z)
>>>>>>> 9d391d6c

    model = Model(inputs=inputs, outputs=outputs)

    model.compile(optimizer=Adam(), loss=loss, metrics=["accuracy"])

    return model


<<<<<<< HEAD
def rnn_model(embedding_matrix_init,
              ntargets=18,
              seq_max=100,
              nb_meta=252,
              loss='categorical_crossentropy',
              activation='softmax'):
=======
def rnn_model(
    embedding_matrix_init,
    ntargets=18,
    seq_max=100,
    nb_meta=252,
    loss="categorical_crossentropy",
):
>>>>>>> 9d391d6c
    """Pre-defined architecture of a RNN model.

    Parameters
    ----------
    embedding_matrix_init : np.array,
        Pretrained embedding matrix.

    ntargets : int, optional
        Dimension of model output.
        Default value, 18.

    seq_max : int, optional
        Maximum input length.
        Default value, 100.

    nb_meta : int, optional
        Dimension of meta data input.
        Default value, 252.

    loss : str, optional
        Loss function for training.
        Default value, 'categorical_crossentropy'.

    activation : str, optional
        Activation function.
        Default value, 'softmax'.

    Returns
    -------
    Model instance
    """
    text_input = Input(shape=(seq_max,), dtype="int32")

    x = keras.layers.Embedding(
        input_dim=embedding_matrix_init.shape[0],
        output_dim=embedding_matrix_init.shape[1],
        input_length=seq_max,
        weights=[embedding_matrix_init],
        trainable=True,
    )(text_input)
    x = Bidirectional(GRU(80, return_sequences=True))(x)
    x = SpatialDropout1D(0.15)(x)
    x = Bidirectional(GRU(40, return_sequences=True))(x)
    x = SpatialDropout1D(0.15)(x)
    x = GlobalMaxPooling1D()(x)
    x = Dense(250, activation="linear")(x)
    x = LeakyReLU(alpha=0.05)(x)
    x = Dense(150, activation="linear")(x)
    x = Dropout(0.15)(x)
    x = LeakyReLU(alpha=0.05)(x)

    if nb_meta == 0:
        inputs = text_input
        concatenate_2 = x
    else:
        Meta_input = Input(shape=(nb_meta,), dtype="float32")
        inputs = [text_input, Meta_input]

        concatenate_1 = Meta_input
        y = Dense(150, activation="linear")(concatenate_1)
        y = Dropout(0.2)(y)
        y = LeakyReLU(alpha=0.05)(y)
        y = Dense(100, activation="linear")(y)
        y = Dropout(0.2)(y)
        y = LeakyReLU(alpha=0.05)(y)
        y = Dense(80, activation="linear")(y)
        y = Dropout(0.2)(y)
        y = LeakyReLU(alpha=0.05)(y)
        concatenate_2 = Concatenate(axis=1)([x, y])

    z = Dense(200, activation="linear")(concatenate_2)
    z = Dropout(0.2)(z)
    z = LeakyReLU(alpha=0.05)(z)
    z = Dense(100, activation="linear")(z)
    z = Dropout(0.2)(z)
    z = LeakyReLU(alpha=0.05)(z)
<<<<<<< HEAD
    output = Dense(ntargets, activation=activation)(z)
=======
    output = Dense(ntargets, activation="softmax")(z)
>>>>>>> 9d391d6c

    model = Model(inputs=inputs, outputs=output)

    model.compile(optimizer=Adam(), loss=loss, metrics=["accuracy"])

    return model


<<<<<<< HEAD
def transformers_model(embedding_matrix_init,
                       ntargets=18,
                       seq_max=100,
                       nb_meta=134,
                       loss='categorical_crossentropy',
                       activation='softmax'):
=======
def transformers_model(
    embedding_matrix_init,
    ntargets=18,
    seq_max=100,
    nb_meta=134,
    loss="categorical_crossentropy",
):
>>>>>>> 9d391d6c
    """Pre-defined architecture of a Transformer model.

    Parameters
    ----------
    embedding_matrix_init : np.array,
       Pretrained embedding matrix.

    ntargets : int, optional
       Dimension of model output.
       Default value, 18.

    seq_max : int, optional
       Maximum input length.
       Default value, 100.

    nb_meta : int, optional
       Dimension of meta data input.
       Default value, 252.

    loss : str, optional
       Loss function for training.
       Default value, 'categorical_crossentropy'.

    activation : str, optional
        Activation function.
        Default value, 'softmax'.

    Returns
    -------
    Model instance
    """

    text_input = Input(shape=(seq_max,), dtype="int32")

    x = Embedding(
        input_dim=embedding_matrix_init.shape[0],
        output_dim=embedding_matrix_init.shape[1],
        input_length=seq_max,
        weights=[embedding_matrix_init],
        trainable=False,
    )(text_input)

    x, mask = PositionalEncoding(
        position=seq_max, d_model=x.shape[2], pad_index=0
    )(inputs=x, seq=text_input)
    x = TransformerEncoderLayer(
        num_heads=10, d_model=x.shape[2], dff=x.shape[2]
    )(x, mask)
    x = TransformerEncoderLayer(
        num_heads=10, d_model=x.shape[2], dff=x.shape[2]
    )(x, None)
    x = Dense(150, activation="linear")(x)
    x = LeakyReLU(alpha=0.05)(x)
    x = GlobalMaxPooling1D()(x)

    if nb_meta == 0:
        inputs = text_input
        concatenate_2 = x
    else:
        Meta_input = Input(shape=(nb_meta,), dtype="float32")
        inputs = [text_input, Meta_input]

        concatenate_1 = Meta_input
        y = Dense(150, activation="linear")(concatenate_1)
        y = Dropout(0.2)(y)
        y = LeakyReLU(alpha=0.05)(y)
        y = Dense(100, activation="linear")(y)
        y = Dropout(0.2)(y)
        y = LeakyReLU(alpha=0.05)(y)
        y = Dense(80, activation="linear")(y)
        y = Dropout(0.2)(y)
        y = LeakyReLU(alpha=0.05)(y)
        concatenate_2 = Concatenate(axis=1)([x, y])

    z = Dense(200, activation="linear")(concatenate_2)
    z = Dropout(0.2)(z)
    z = LeakyReLU(alpha=0.05)(z)
    z = Dense(100, activation="linear")(z)
    z = Dropout(0.2)(z)
    z = LeakyReLU(alpha=0.05)(z)
<<<<<<< HEAD
    output = Dense(ntargets, activation=activation)(z)
=======
    output = Dense(ntargets, activation="softmax")(z)
>>>>>>> 9d391d6c

    model = Model(inputs=inputs, outputs=output)

    model.compile(optimizer=Adam(), loss=loss, metrics=["accuracy"])

    return model


<<<<<<< HEAD
def bert_model(ntargets=18,
               seq_max=100,
               nb_meta=134,
               loss='categorical_crossentropy',
               activation='softmax',
               bert_model='jplu/tf-camembert-base'):
=======
def bert_model(
    ntargets=18,
    seq_max=100,
    nb_meta=134,
    loss="categorical_crossentropy",
    bert_model="jplu/tf-camembert-base",
):
>>>>>>> 9d391d6c
    """Pre-defined architecture of a pre-trained Bert model.

    Parameters
    ----------
    ntargets : int, optional
       Dimension of model output.
       Default value, 18.

    seq_max : int, optional
       Maximum input length.
       Default value, 100.

    nb_meta : int, optional
       Dimension of meta data input.
       Default value, 252.

    loss : str, optional
       Loss function for training.
       Default value, 'categorical_crossentropy'.

    activation : str, optional
        Activation function.
        Default value, 'softmax'.

    bert_model : str, optional
        Model name from HuggingFace library or path to local model
        Only Camembert and Flaubert supported
        Default value, 'camembert-base'

    Returns
    -------
    Model instance
    """

    text_input = Input(shape=(seq_max,), dtype="int32")
    attention_input = Input(shape=(seq_max,), dtype="int32")
    if "camembert" in bert_model.lower():
        x = TFCamembertModel.from_pretrained(bert_model)(
            inputs=text_input, attention_mask=attention_input
        )[1]
    elif "flaubert" in bert_model.lower():
        x = TFFlaubertModel.from_pretrained(bert_model)(
            inputs=text_input, attention_mask=attention_input
        )[0][:, 0, :]
    else:
        raise NotImplementedError(
            "Bert model {} is not implemented.".format(bert_model)
        )

    if nb_meta == 0:
        inputs = [text_input, attention_input]
        concatenate_2 = x
    else:
        Meta_input = Input(shape=(nb_meta,), dtype="float32")
        inputs = [text_input, attention_input, Meta_input]

        concatenate_1 = Meta_input
        y = Dense(150, activation="linear")(concatenate_1)
        y = Dropout(0.2)(y)
        y = LeakyReLU(alpha=0.05)(y)
        y = Dense(100, activation="linear")(y)
        y = Dropout(0.2)(y)
        y = LeakyReLU(alpha=0.05)(y)
        y = Dense(80, activation="linear")(y)
        y = Dropout(0.2)(y)
        y = LeakyReLU(alpha=0.05)(y)
        concatenate_2 = Concatenate(axis=1)([x, y])

    z = Dense(200, activation="linear")(concatenate_2)
    z = Dropout(0.2)(z)
    z = LeakyReLU(alpha=0.05)(z)
    z = Dense(100, activation="linear")(z)
    z = Dropout(0.2)(z)
    z = LeakyReLU(alpha=0.05)(z)
<<<<<<< HEAD
    output = Dense(ntargets, activation=activation)(z)
=======
    output = Dense(ntargets, activation="softmax")(z)
>>>>>>> 9d391d6c

    model = Model(inputs=inputs, outputs=output)

    model.compile(
        optimizer=Adam(learning_rate=5e-5), loss=loss, metrics=["accuracy"]
    )

    return model<|MERGE_RESOLUTION|>--- conflicted
+++ resolved
@@ -21,16 +21,12 @@
 )
 
 
-<<<<<<< HEAD
 def cnn_model(embedding_matrix_init,
               ntargets,
               seq_max,
               nb_meta,
               loss="categorical_crossentropy",
               activation='softmax'):
-=======
-def cnn_model(embedding_matrix_init, ntargets, seq_max, nb_meta, loss):
->>>>>>> 9d391d6c
     """Pre-defined architecture of a CNN model.
 
     Parameters
@@ -65,13 +61,11 @@
 
     text_input = Input(shape=(seq_max,), dtype="int32")
 
-    x = keras.layers.Embedding(
-        input_dim=embedding_matrix_init.shape[0],
-        output_dim=embedding_matrix_init.shape[1],
-        input_length=seq_max,
-        weights=[embedding_matrix_init],
-        trainable=True,
-    )(text_input)
+    x = keras.layers.Embedding(input_dim=embedding_matrix_init.shape[0],
+                               output_dim=embedding_matrix_init.shape[1],
+                               input_length=seq_max,
+                               weights=[embedding_matrix_init],
+                               trainable=True)(text_input)
     x = Conv1D(200, 2, padding="same", activation="linear", strides=1)(x)
     x = SpatialDropout1D(0.15)(x)
     x = BatchNormalization()(x)
@@ -112,35 +106,23 @@
     z = Dense(100, activation="linear")(z)
     z = Dropout(0.2)(z)
     z = LeakyReLU(alpha=0.05)(z)
-<<<<<<< HEAD
     outputs = Dense(ntargets, activation=activation)(z)
-=======
-    outputs = Dense(ntargets, activation="softmax")(z)
->>>>>>> 9d391d6c
 
     model = Model(inputs=inputs, outputs=outputs)
 
-    model.compile(optimizer=Adam(), loss=loss, metrics=["accuracy"])
+    model.compile(optimizer=Adam(),
+                  loss=loss,
+                  metrics=['accuracy'])
 
     return model
 
 
-<<<<<<< HEAD
 def rnn_model(embedding_matrix_init,
               ntargets=18,
               seq_max=100,
               nb_meta=252,
               loss='categorical_crossentropy',
               activation='softmax'):
-=======
-def rnn_model(
-    embedding_matrix_init,
-    ntargets=18,
-    seq_max=100,
-    nb_meta=252,
-    loss="categorical_crossentropy",
-):
->>>>>>> 9d391d6c
     """Pre-defined architecture of a RNN model.
 
     Parameters
@@ -174,13 +156,11 @@
     """
     text_input = Input(shape=(seq_max,), dtype="int32")
 
-    x = keras.layers.Embedding(
-        input_dim=embedding_matrix_init.shape[0],
-        output_dim=embedding_matrix_init.shape[1],
-        input_length=seq_max,
-        weights=[embedding_matrix_init],
-        trainable=True,
-    )(text_input)
+    x = keras.layers.Embedding(input_dim=embedding_matrix_init.shape[0],
+                               output_dim=embedding_matrix_init.shape[1],
+                               input_length=seq_max,
+                               weights=[embedding_matrix_init],
+                               trainable=True)(text_input)
     x = Bidirectional(GRU(80, return_sequences=True))(x)
     x = SpatialDropout1D(0.15)(x)
     x = Bidirectional(GRU(40, return_sequences=True))(x)
@@ -217,35 +197,23 @@
     z = Dense(100, activation="linear")(z)
     z = Dropout(0.2)(z)
     z = LeakyReLU(alpha=0.05)(z)
-<<<<<<< HEAD
     output = Dense(ntargets, activation=activation)(z)
-=======
-    output = Dense(ntargets, activation="softmax")(z)
->>>>>>> 9d391d6c
 
     model = Model(inputs=inputs, outputs=output)
 
-    model.compile(optimizer=Adam(), loss=loss, metrics=["accuracy"])
+    model.compile(optimizer=Adam(),
+                  loss=loss,
+                  metrics=['accuracy'])
 
     return model
 
 
-<<<<<<< HEAD
 def transformers_model(embedding_matrix_init,
                        ntargets=18,
                        seq_max=100,
                        nb_meta=134,
                        loss='categorical_crossentropy',
                        activation='softmax'):
-=======
-def transformers_model(
-    embedding_matrix_init,
-    ntargets=18,
-    seq_max=100,
-    nb_meta=134,
-    loss="categorical_crossentropy",
-):
->>>>>>> 9d391d6c
     """Pre-defined architecture of a Transformer model.
 
     Parameters
@@ -280,23 +248,17 @@
 
     text_input = Input(shape=(seq_max,), dtype="int32")
 
-    x = Embedding(
-        input_dim=embedding_matrix_init.shape[0],
-        output_dim=embedding_matrix_init.shape[1],
-        input_length=seq_max,
-        weights=[embedding_matrix_init],
-        trainable=False,
-    )(text_input)
-
-    x, mask = PositionalEncoding(
-        position=seq_max, d_model=x.shape[2], pad_index=0
-    )(inputs=x, seq=text_input)
-    x = TransformerEncoderLayer(
-        num_heads=10, d_model=x.shape[2], dff=x.shape[2]
-    )(x, mask)
-    x = TransformerEncoderLayer(
-        num_heads=10, d_model=x.shape[2], dff=x.shape[2]
-    )(x, None)
+    x = Embedding(input_dim=embedding_matrix_init.shape[0],
+                  output_dim=embedding_matrix_init.shape[1],
+                  input_length=seq_max,
+                  weights=[embedding_matrix_init],
+                  trainable=False)(text_input)
+
+    x, mask = PositionalEncoding(position=seq_max,
+                                 d_model=x.shape[2],
+                                 pad_index=0)(inputs=x, seq=text_input)
+    x = TransformerEncoderLayer(num_heads=10, d_model=x.shape[2], dff=x.shape[2])(x, mask)
+    x = TransformerEncoderLayer(num_heads=10, d_model=x.shape[2], dff=x.shape[2])(x, None)
     x = Dense(150, activation="linear")(x)
     x = LeakyReLU(alpha=0.05)(x)
     x = GlobalMaxPooling1D()(x)
@@ -326,35 +288,23 @@
     z = Dense(100, activation="linear")(z)
     z = Dropout(0.2)(z)
     z = LeakyReLU(alpha=0.05)(z)
-<<<<<<< HEAD
     output = Dense(ntargets, activation=activation)(z)
-=======
-    output = Dense(ntargets, activation="softmax")(z)
->>>>>>> 9d391d6c
 
     model = Model(inputs=inputs, outputs=output)
 
-    model.compile(optimizer=Adam(), loss=loss, metrics=["accuracy"])
+    model.compile(optimizer=Adam(),
+                  loss=loss,
+                  metrics=['accuracy'])
 
     return model
 
 
-<<<<<<< HEAD
 def bert_model(ntargets=18,
                seq_max=100,
                nb_meta=134,
                loss='categorical_crossentropy',
                activation='softmax',
                bert_model='jplu/tf-camembert-base'):
-=======
-def bert_model(
-    ntargets=18,
-    seq_max=100,
-    nb_meta=134,
-    loss="categorical_crossentropy",
-    bert_model="jplu/tf-camembert-base",
-):
->>>>>>> 9d391d6c
     """Pre-defined architecture of a pre-trained Bert model.
 
     Parameters
@@ -392,13 +342,11 @@
     text_input = Input(shape=(seq_max,), dtype="int32")
     attention_input = Input(shape=(seq_max,), dtype="int32")
     if "camembert" in bert_model.lower():
-        x = TFCamembertModel.from_pretrained(bert_model)(
-            inputs=text_input, attention_mask=attention_input
-        )[1]
+        x = TFCamembertModel.from_pretrained(bert_model)(inputs=text_input,
+                                                         attention_mask=attention_input)[1]
     elif "flaubert" in bert_model.lower():
-        x = TFFlaubertModel.from_pretrained(bert_model)(
-            inputs=text_input, attention_mask=attention_input
-        )[0][:, 0, :]
+        x = TFFlaubertModel.from_pretrained(bert_model)(inputs=text_input,
+                                                        attention_mask=attention_input)[0][:, 0, :]
     else:
         raise NotImplementedError(
             "Bert model {} is not implemented.".format(bert_model)
@@ -429,16 +377,12 @@
     z = Dense(100, activation="linear")(z)
     z = Dropout(0.2)(z)
     z = LeakyReLU(alpha=0.05)(z)
-<<<<<<< HEAD
     output = Dense(ntargets, activation=activation)(z)
-=======
-    output = Dense(ntargets, activation="softmax")(z)
->>>>>>> 9d391d6c
 
     model = Model(inputs=inputs, outputs=output)
 
-    model.compile(
-        optimizer=Adam(learning_rate=5e-5), loss=loss, metrics=["accuracy"]
-    )
+    model.compile(optimizer=Adam(learning_rate=5e-5),
+                  loss=loss,
+                  metrics=["accuracy"])
 
     return model