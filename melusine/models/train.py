--- conflicted
+++ resolved
@@ -2,11 +2,7 @@
 import numpy as np
 import pandas as pd
 import pickle
-<<<<<<< HEAD
 import scipy.stats as st
-=======
-import gensim
->>>>>>> 458e78c0
 
 from collections import Counter
 from sklearn.base import BaseEstimator, ClassifierMixin
